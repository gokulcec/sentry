{% extends "sentry/projects/manage.html" %}

{% load i18n %}
{% load sentry_helpers %}
{% load sentry_plugins %}

{% block title %}{% trans "Manage Client Keys" %} | {{ block.super }}{% endblock %}

{% block content %}
    <div class="page-header">
        {% if can_add_key %}
            <a href="{% url 'sentry-new-project-key' project.organization.slug project.slug %}" class="btn pull-right btn-primary btn-sm" style="position: relative; top: -6px;">{% trans "Generate New Key" %}</a>
        {% endif %}
        <h3>
            {% trans "Manage Client Keys" %}
        </h3>
    </div>
    <table class="table table-bordered">
        <colgroup>
            <col/>
            <col width="200px"/>
        </colgroup>
        <thead>
            <tr>
                <th colspan="2">{% trans "Client Key" %}</th>
            </tr>
        </thead>
        <tbody>
            {% for key in key_list %}
                <tr>
                    <td style="width: 70%">
                        {% if key.label %}
                            <h5 style="margin-bottom: 0;"><a href="{% url 'sentry-edit-project-key' project.organization.slug project.slug key.id %}">{{ key.label }}</a></h5>
                        {% else %}
                            <h5 style="margin-bottom: 0;"><a href="{% url 'sentry-edit-project-key' project.organization.slug project.slug key.id %}">{{ key.public_key }}</a></h5>
                        {% endif %}<br>
<<<<<<< HEAD
                        <input class="form-control" value="{{ key.dsn_private }}">
                        {% if key.user_added %}
                            <small><small>Added by {{ key.user_added.email }} ({{ key.date_added|timesince }})</small></small>
                        {% endif %}
=======
                        <code class="clippy">{{ key.dsn_private }}</code><br>
>>>>>>> 3fda3889
                    </td>
                    <td style="text-align:right; vertical-align:bottom !important;">
                        {% if key.can_edit %}
                            {% if key.is_active %}
                                <form method="POST" action="{% url 'sentry-disable-project-key' project.organization.slug project.slug key.id %}" style="display:inline">
                                    {% csrf_token %}
                                    <input type="submit" class="btn btn-default btn-sm" value="{% trans "Disable" %}">
                                </form>
                            {% else %}
                                <form method="POST" action="{% url 'sentry-enable-project-key' project.organization.slug project.slug key.id %}" style="display:inline">
                                    {% csrf_token %}
                                    <input type="submit" class="btn btn-primary btn-sm" value="{% trans "Enable" %}">
                                </form>
                            {% endif %}
                        {% endif %}
                        {% if key.can_remove %}
                            <form method="POST" action="{% url 'sentry-remove-project-key' project.organization.slug project.slug key.id %}" style="display:inline">
                                {% csrf_token %}
                                <input type="submit" class="btn btn-danger btn-sm" value="{% trans "Revoke" %}">
                            </form>
                        {% endif %}
                    </td>
                </tr>
            {% endfor %}
        </tbody>
    </table>
{% endblock %}<|MERGE_RESOLUTION|>--- conflicted
+++ resolved
@@ -34,14 +34,7 @@
                         {% else %}
                             <h5 style="margin-bottom: 0;"><a href="{% url 'sentry-edit-project-key' project.organization.slug project.slug key.id %}">{{ key.public_key }}</a></h5>
                         {% endif %}<br>
-<<<<<<< HEAD
                         <input class="form-control" value="{{ key.dsn_private }}">
-                        {% if key.user_added %}
-                            <small><small>Added by {{ key.user_added.email }} ({{ key.date_added|timesince }})</small></small>
-                        {% endif %}
-=======
-                        <code class="clippy">{{ key.dsn_private }}</code><br>
->>>>>>> 3fda3889
                     </td>
                     <td style="text-align:right; vertical-align:bottom !important;">
                         {% if key.can_edit %}
