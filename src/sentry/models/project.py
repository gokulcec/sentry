--- conflicted
+++ resolved
@@ -325,9 +325,10 @@
         )
         if opt_value is None:
             opt_value = UserOption.objects.get_value(
-<<<<<<< HEAD
-                user, None, 'workflow:notifications',
-                UserOptionValue.all_conversations)
+                user,
+                'workflow:notifications',
+                UserOptionValue.all_conversations
+            )
         return opt_value == UserOptionValue.all_conversations
 
     def get_security_token(self):
@@ -443,11 +444,4 @@
             'name': 'sentry:csp_ignored_sources_defaults',
             'type': 'boolean',
             'required': False,
-        }]
-=======
-                user,
-                'workflow:notifications',
-                UserOptionValue.all_conversations
-            )
-        return opt_value == UserOptionValue.all_conversations
->>>>>>> 41c38314
+        }]