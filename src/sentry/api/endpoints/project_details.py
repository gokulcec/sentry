--- conflicted
+++ resolved
@@ -15,12 +15,8 @@
 from sentry.api.decorators import sudo_required
 from sentry.api.serializers import serialize
 from sentry.api.serializers.models.plugin import PluginSerializer
-<<<<<<< HEAD
 from sentry.api.serializers.rest_framework import DictField
-from sentry.app import digests
-=======
 from sentry.digests import backend as digests
->>>>>>> 41c38314
 from sentry.models import (
     AuditLogEntryEvent, Group, GroupStatus, OrganizationMemberTeam, Project,
     ProjectBookmark, ProjectStatus, Team, UserOption, DEFAULT_SUBJECT_TEMPLATE
@@ -194,10 +190,12 @@
             'sentry:csp_ignored_sources_defaults': bool(project.get_option('sentry:csp_ignored_sources_defaults', True)),
             'sentry:csp_ignored_sources': '\n'.join(project.get_option('sentry:csp_ignored_sources', []) or []),
             'sentry:default_environment': project.get_option('sentry:default_environment'),
+            'sentry:reprocessing_active': bool(project.get_option('sentry:reprocessing_active', False)),
             'mail:subject_prefix': project.get_option('mail:subject_prefix'),
             'sentry:scrub_ip_address': project.get_option('sentry:scrub_ip_address', False),
             'sentry:blacklisted_ips': '\n'.join(project.get_option('sentry:blacklisted_ips', [])),
             'feedback:branding': project.get_option('feedback:branding', '1') == '1',
+            'sentry:verify_ssl': bool(project.get_option('sentry:verify_ssl', False)),
         }
 
     @attach_scenarios([get_project_scenario])
@@ -215,24 +213,7 @@
         """
         # TODO(dcramer): move this into DetailedProjectSerializer
         data = serialize(project, request.user)
-<<<<<<< HEAD
         data['options'] = self._get_options(project)
-=======
-        data['options'] = {
-            'sentry:origins': '\n'.join(project.get_option('sentry:origins', ['*']) or []),
-            'sentry:resolve_age': int(project.get_option('sentry:resolve_age', 0)),
-            'sentry:scrub_data': bool(project.get_option('sentry:scrub_data', True)),
-            'sentry:scrub_defaults': bool(project.get_option('sentry:scrub_defaults', True)),
-            'sentry:safe_fields': project.get_option('sentry:safe_fields', []),
-            'sentry:sensitive_fields': project.get_option('sentry:sensitive_fields', []),
-            'sentry:csp_ignored_sources_defaults': bool(project.get_option('sentry:csp_ignored_sources_defaults', True)),
-            'sentry:csp_ignored_sources': '\n'.join(project.get_option('sentry:csp_ignored_sources', []) or []),
-            'sentry:default_environment': project.get_option('sentry:default_environment'),
-            'sentry:reprocessing_active': bool(project.get_option('sentry:reprocessing_active', False)),
-            'filters:blacklisted_ips': '\n'.join(project.get_option('sentry:blacklisted_ips', [])),
-            'feedback:branding': project.get_option('feedback:branding', '1') == '1',
-        }
->>>>>>> 41c38314
         data['plugins'] = serialize([
             plugin
             for plugin in plugins.configurable_for_project(project, version=None)
@@ -434,13 +415,10 @@
                     clean_newline_inputs(options['sentry:blacklisted_ips']),
                 )
             if 'feedback:branding' in options:
-<<<<<<< HEAD
                 project.update_option(
                     'feedback:branding',
                     '1' if options['feedback:branding'] else '0',
                 )
-=======
-                project.update_option('feedback:branding', '1' if options['feedback:branding'] else '0')
             if 'sentry:reprocessing_active' in options:
                 project.update_option('sentry:reprocessing_active',
                     bool(options['sentry:reprocessing_active']))
@@ -448,7 +426,11 @@
                 project.update_option(
                     'sentry:blacklisted_ips',
                     clean_newline_inputs(options['filters:blacklisted_ips']))
->>>>>>> 41c38314
+            if 'sentry:verify_ssl' in options:
+                project.update_option(
+                    'sentry:verify_ssl',
+                    bool(options['sentry:verify_ssl']),
+                )
 
             self.create_audit_entry(
                 request=request,
